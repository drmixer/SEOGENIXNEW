import { createClient } from "https://esm.sh/@supabase/supabase-js@2";
import { ok, fail } from "./response.ts";
// --- CORS Headers ---
const corsHeaders = {
  'Access-Control-Allow-Origin': '*',
  'Access-Control-Allow-Headers': 'authorization, x-client-info, apikey, content-type',
  'Access-Control-Allow-Methods': 'POST, GET, OPTIONS, PUT, DELETE'
};

function toPlain(text: string): string {
  try {
    // Very light HTML strip
    const withoutTags = text.replace(/<[^>]*>/g, ' ');
    return withoutTags.replace(/\s+/g, ' ').trim();
  } catch {
    return (text || '').toString();
  }
}

function pickHeadline(content?: string): string | undefined {
  if (!content) return undefined;
  // try to find <h1>
  const h1 = content.match(/<h1[^>]*>(.*?)<\/h1>/i);
  if (h1 && h1[1]) return toPlain(h1[1]).slice(0, 110);
  // fallback to first non-empty line
  const firstLine = toPlain(content).split(/\n|\.\s/).map(s => s.trim()).find(Boolean);
  return firstLine ? firstLine.slice(0, 110) : undefined;
}

function buildArticle(url?: string, content?: string, acceptedEntities?: string[]) {
  const articleBody = toPlain(content || '');
  const headline = pickHeadline(content) || 'Article';
  const about = Array.isArray(acceptedEntities) && acceptedEntities.length
    ? acceptedEntities.map(name => ({ '@type': 'Thing', name })).slice(0, 20)
    : undefined;
  const schema: any = {
    '@context': 'https://schema.org',
    '@type': 'Article',
    headline,
    datePublished: new Date().toISOString(),
    mainEntityOfPage: url ? { '@type': 'WebPage', '@id': url } : undefined,
    articleBody
  };
  if (about) schema.about = about;
  return schema;
}

function buildFAQ(url?: string, content?: string) {
  // Very lightweight Q&A detection: lines starting with Q: / A:
  const lines = toPlain(content || '').split(/\n+/);
  const pairs: Array<{ q: string; a: string }> = [];
  let q: string | null = null;
  for (const line of lines) {
    if (/^q[:\-]/i.test(line)) {
      q = line.replace(/^q[:\-]\s*/i, '');
    } else if (/^a[:\-]/i.test(line)) {
      const a = line.replace(/^a[:\-]\s*/i, '');
      if (q) {
        pairs.push({ q, a });
        q = null;
      }
    }
  }
  const mainEntity = pairs.map(p => ({
    '@type': 'Question',
    name: p.q,
    acceptedAnswer: { '@type': 'Answer', text: p.a }
  }));
  const schema: any = {
    '@context': 'https://schema.org',
    '@type': 'FAQPage',
    mainEntity
  };
  if (url) schema.mainEntityOfPage = { '@type': 'WebPage', '@id': url };
  return schema;
}

function buildProduct(url?: string, content?: string, acceptedEntities?: string[]) {
  const description = toPlain(content || '');
  const name = pickHeadline(content) || 'Product';
  const schema: any = {
    '@context': 'https://schema.org',
    '@type': 'Product',
    name,
    description
  };
  if (Array.isArray(acceptedEntities) && acceptedEntities.length) {
    schema.brand = { '@type': 'Brand', name: acceptedEntities[0] };
  }
  if (url) schema.mainEntityOfPage = { '@type': 'WebPage', '@id': url };
  return schema;
}

function buildHowTo(url?: string, content?: string) {
  const lines = toPlain(content || '').split(/\n+/);
  const steps = lines
    .map(l => l.trim())
    .filter(l => /^\d+\./.test(l))
    .map(l => l.replace(/^\d+\.\s*/, ''))
    .map(text => ({ '@type': 'HowToStep', text }));
  const name = pickHeadline(content) || 'HowTo';
  const schema: any = {
    '@context': 'https://schema.org',
    '@type': 'HowTo',
    name,
    step: steps
  };
  if (url) schema.mainEntityOfPage = { '@type': 'WebPage', '@id': url };
  return schema;
}

function stringifyImplementation(obj: unknown): string {
  const json = JSON.stringify(obj, null, 2);
  return `<script type="application/ld+json">\n${json}\n</script>`;
}

// Simple structural validation and type-specific checks
function quickValidate(obj: any): { valid: boolean; issues: Array<{ path?: string; message: string }> } {
  const issues: Array<{ path?: string; message: string }> = [];
  if (!obj || typeof obj !== 'object') {
    return { valid: false, issues: [{ message: 'Schema must be an object' }] };
  }
  if (obj['@context'] !== 'https://schema.org') {
    issues.push({ path: '@context', message: 'Missing or invalid @context (https://schema.org)' });
  }
  if (!obj['@type']) {
    issues.push({ path: '@type', message: 'Missing @type' });
  }
  const type = String(obj['@type'] || '').toLowerCase();
  if (type === 'article') {
    if (!obj.headline) issues.push({ path: 'headline', message: 'Missing headline' });
    if (!obj.datePublished) issues.push({ path: 'datePublished', message: 'Missing datePublished' });
    if (!obj.articleBody || !String(obj.articleBody).trim()) {
      issues.push({ path: 'articleBody', message: 'Missing articleBody' });
    }
  } else if (type === 'faqpage') {
    if (!Array.isArray(obj.mainEntity) || obj.mainEntity.length === 0) {
      issues.push({ path: 'mainEntity', message: 'FAQ requires at least one Q/A' });
    }
  } else if (type === 'product') {
    if (!obj.name) issues.push({ path: 'name', message: 'Missing product name' });
    if (!obj.description) issues.push({ path: 'description', message: 'Missing product description' });
  } else if (type === 'howto') {
    if (!Array.isArray(obj.step) || obj.step.length === 0) {
      issues.push({ path: 'step', message: 'HowTo requires at least one step' });
    }
  }
  return { valid: issues.length === 0, issues };
}

async function validateWithFunction(supabase: any, schema: any) {
  try {
    const { data, error } = await supabase.functions.invoke('schema-validator', {
      body: { schema }
    });
    if (error) throw error;
    return data?.output || data || { valid: true, issues: [] };
  } catch {
    // If validator function is unavailable, fall back to quick validation
    return quickValidate(schema);
  }
}

async function runLLM(url: string, contentType: string, pageContent: string, geminiApiKey: string) {
  const schemas: Record<string, string> = {
    Article: `{
      "@context": "https://schema.org",
      "@type": "Article",
      "headline": "string",
      "author": { "@type": "Person", "name": "string" },
      "datePublished": "string",
      "image": "string",
      "publisher": { "@type": "Organization", "name": "string", "logo": { "@type": "ImageObject", "url": "string" } }
    }`,
    FAQPage: `{
      "@context": "https://schema.org",
      "@type": "FAQPage",
      "mainEntity": [ { "@type": "Question", "name": "string", "acceptedAnswer": { "@type": "Answer", "text": "string" } } ]
    }`,
    HowTo: `{
      "@context": "https://schema.org",
      "@type": "HowTo",
      "name": "string",
      "totalTime": "string",
      "step": [ { "@type": "HowToStep", "text": "string", "name": "string" } ]
    }`,
    Product: `{
      "@context": "https://schema.org",
      "@type": "Product",
      "name": "string",
      "description": "string"
    }`
  };
  const prompt = `You are an expert in SEO and structured data. Generate valid Schema.org JSON-LD for the page.

URL: ${url}
Requested Type: ${contentType}
Content (first 8000 chars):\n---\n${(pageContent || '').slice(0, 8000)}\n---

Strictly return a single JSON object inside a \`\`\`json block matching this shape:\n\n\`\`\`json\n${schemas[contentType] || schemas['Article']}\n\`\`\``;

  const res = await fetch(`https://generativelanguage.googleapis.com/v1beta/models/gemini-2.0-flash-exp:generateContent?key=${geminiApiKey}`, {
    method: 'POST',
    headers: { 'Content-Type': 'application/json' },
    body: JSON.stringify({
      contents: [{ parts: [{ text: prompt }] }],
      generationConfig: { temperature: 0.2, maxOutputTokens: 4096, topP: 0.8, topK: 40 }
    })
  });
  if (!res.ok) {
    const t = await res.text().catch(() => '');
    throw new Error(`LLM error ${res.status}: ${t.slice(0, 200)}`);
  }
  const data = await res.json();
  const text: string = data?.candidates?.[0]?.content?.parts?.[0]?.text || '';
  const m = text.match(/```json\s*([\s\S]*?)\s*```/);
  if (!m || !m[1]) throw new Error('No JSON block found in LLM response');
  const parsed = JSON.parse(m[1]);
  return parsed;
}

Deno.serve(async (req) => {
  if (req.method === 'OPTIONS') return new Response('ok', { headers: corsHeaders });
  try {
    const body = await req.json().catch(() => ({}));
    const {
      projectId,
      url,
      contentType = 'Article',
      content = '',
      acceptedEntities,
      mode = 'auto' // 'auto' | 'lean' | 'rich' | 'auto_no_llm'
    } = body || {};

    const supabase = createClient(Deno.env.get('SUPABASE_URL')!, Deno.env.get('SUPABASE_SERVICE_ROLE_KEY')!);
    let runId: string | null = null;
    const logRun = async (status: 'running' | 'completed' | 'error', payload?: any, errMsg?: string) => {
      try {
        if (!projectId) return;
        if (!runId && status === 'running') {
          const { data, error } = await supabase.from('tool_runs').insert({
            project_id: projectId,
            tool_name: 'schema-generator',
            input_payload: { url, contentType, mode, hasContent: !!content, contentLength: content?.length || 0 },
            status: 'running',
            created_at: new Date().toISOString()
          }).select('id').single();
          if (!error) runId = data?.id || null;
        } else if (runId && status !== 'running') {
          await supabase.from('tool_runs').update({
            status,
            completed_at: new Date().toISOString(),
            output_payload: errMsg ? { error: errMsg } : (payload || null),
            error_message: errMsg || null
          }).eq('id', runId);
        }
      } catch {}
    };

    await logRun('running');

    // If no explicit content provided, try fetching from the URL
    let pageContent = content;
    if (!pageContent && url) {
      try {
        const res = await fetch(url);
        if (res.ok) {
          pageContent = await res.text();
        }
      } catch {}
    }

    let schema: any;
    const typeNorm = String(contentType || 'Article').replace(/\s+/g, '').toLowerCase();
    let built: any;
    if (typeNorm.includes('faq')) {
      built = buildFAQ(url, pageContent);
    } else if (typeNorm.includes('product')) {
<<<<<<< HEAD
      built = buildProduct(url, pageContent, acceptedEntities);
    } else if (typeNorm.includes('howto')) {
      built = buildHowTo(url, pageContent);
=======
      schema = buildProduct(url, content, acceptedEntities);
    } else if (typeNorm.includes('howto')) {
      schema = buildHowTo(url, content);
>>>>>>> d1e41d6f
    } else {
      built = buildArticle(url, pageContent, acceptedEntities);
    }

    // Validate lean candidate
    let validatorResult = await validateWithFunction(supabase, built);
    const leanOk = !!validatorResult?.valid;

    const allowLLM = mode === 'rich' || mode === 'auto';
    const disallowLLM = mode === 'lean' || mode === 'auto_no_llm';
    let usedPath: 'lean' | 'rich' | 'lean_fallback' = 'lean';

    // Decide if we should try LLM fallback
    const geminiKey = Deno.env.get('GEMINI_API_KEY');
    const needsFallback = !leanOk || (typeNorm.includes('faq') && (!built.mainEntity || built.mainEntity.length === 0));
    schema = built;
    if (!disallowLLM && allowLLM && geminiKey && needsFallback) {
      try {
        const llmType = typeNorm.includes('faq')
          ? 'FAQPage'
          : typeNorm.includes('product')
            ? 'Product'
            : typeNorm.includes('howto')
              ? 'HowTo'
              : 'Article';
        const llmSchema = await runLLM(url || '', llmType, content || '', geminiKey);
        const llmValidation = await validateWithFunction(supabase, llmSchema);
        if (llmValidation?.valid) {
          schema = llmSchema;
          validatorResult = llmValidation;
          usedPath = 'rich';
        } else {
          usedPath = leanOk ? 'lean' : 'lean_fallback';
        }
      } catch {
        schema = built;
        usedPath = leanOk ? 'lean' : 'lean_fallback';
      }
    } else {
      schema = built;
      usedPath = leanOk ? 'lean' : 'lean_fallback';
    }

    const implementation = stringifyImplementation(schema);
    const response = {
<<<<<<< HEAD
      schema,
      implementation,
      schemaType: schema['@type'] || contentType,
      valid: !!validatorResult?.valid,
      issues: Array.isArray(validatorResult?.issues) ? validatorResult.issues : [],
      modeUsed: usedPath,
      instructions: [
        'Copy the <script type="application/ld+json"> block and paste it into the <head> or before the closing </body>.',
        'In WordPress or other CMSs, use a header or footer script area or theme template.',
        'Include only one schema block per page.'
      ]
=======
      success: true,
      output: {
        schema,
        implementation,
        schemaType: schema['@type'] || contentType,
        valid: !!validatorResult?.valid,
        issues: Array.isArray(validatorResult?.issues) ? validatorResult.issues : [],
        modeUsed: usedPath,
        instructions: 'Copy the <script type="application/ld+json"> block and paste it into the <head> or just before </body> of the page you want to mark up. Use one schema block per page.'
      }
>>>>>>> d1e41d6f
    };
    await logRun('completed', response, null);
    return new Response(JSON.stringify(ok(response)), { headers: { ...corsHeaders, 'Content-Type': 'application/json' } });
  } catch (err) {
    const msg = err instanceof Error ? err.message : 'Unknown error';
    await logRun('error', null, msg);
    return new Response(JSON.stringify(fail(msg)), {
      status: 500,
      headers: { ...corsHeaders, 'Content-Type': 'application/json' }
    });
  }
});<|MERGE_RESOLUTION|>--- conflicted
+++ resolved
@@ -2,196 +2,196 @@
 import { ok, fail } from "./response.ts";
 // --- CORS Headers ---
 const corsHeaders = {
-  'Access-Control-Allow-Origin': '*',
-  'Access-Control-Allow-Headers': 'authorization, x-client-info, apikey, content-type',
-  'Access-Control-Allow-Methods': 'POST, GET, OPTIONS, PUT, DELETE'
+  'Access-Control-Allow-Origin': '*',
+  'Access-Control-Allow-Headers': 'authorization, x-client-info, apikey, content-type',
+  'Access-Control-Allow-Methods': 'POST, GET, OPTIONS, PUT, DELETE'
 };
 
 function toPlain(text: string): string {
-  try {
-    // Very light HTML strip
-    const withoutTags = text.replace(/<[^>]*>/g, ' ');
-    return withoutTags.replace(/\s+/g, ' ').trim();
-  } catch {
-    return (text || '').toString();
-  }
+  try {
+    // Very light HTML strip
+    const withoutTags = text.replace(/<[^>]*>/g, ' ');
+    return withoutTags.replace(/\s+/g, ' ').trim();
+  } catch {
+    return (text || '').toString();
+  }
 }
 
 function pickHeadline(content?: string): string | undefined {
-  if (!content) return undefined;
-  // try to find <h1>
-  const h1 = content.match(/<h1[^>]*>(.*?)<\/h1>/i);
-  if (h1 && h1[1]) return toPlain(h1[1]).slice(0, 110);
-  // fallback to first non-empty line
-  const firstLine = toPlain(content).split(/\n|\.\s/).map(s => s.trim()).find(Boolean);
-  return firstLine ? firstLine.slice(0, 110) : undefined;
+  if (!content) return undefined;
+  // try to find <h1>
+  const h1 = content.match(/<h1[^>]*>(.*?)<\/h1>/i);
+  if (h1 && h1[1]) return toPlain(h1[1]).slice(0, 110);
+  // fallback to first non-empty line
+  const firstLine = toPlain(content).split(/\n|\.\s/).map(s => s.trim()).find(Boolean);
+  return firstLine ? firstLine.slice(0, 110) : undefined;
 }
 
 function buildArticle(url?: string, content?: string, acceptedEntities?: string[]) {
-  const articleBody = toPlain(content || '');
-  const headline = pickHeadline(content) || 'Article';
-  const about = Array.isArray(acceptedEntities) && acceptedEntities.length
-    ? acceptedEntities.map(name => ({ '@type': 'Thing', name })).slice(0, 20)
-    : undefined;
-  const schema: any = {
-    '@context': 'https://schema.org',
-    '@type': 'Article',
-    headline,
-    datePublished: new Date().toISOString(),
-    mainEntityOfPage: url ? { '@type': 'WebPage', '@id': url } : undefined,
-    articleBody
-  };
-  if (about) schema.about = about;
-  return schema;
+  const articleBody = toPlain(content || '');
+  const headline = pickHeadline(content) || 'Article';
+  const about = Array.isArray(acceptedEntities) && acceptedEntities.length
+    ? acceptedEntities.map(name => ({ '@type': 'Thing', name })).slice(0, 20)
+    : undefined;
+  const schema: any = {
+    '@context': 'https://schema.org',
+    '@type': 'Article',
+    headline,
+    datePublished: new Date().toISOString(),
+    mainEntityOfPage: url ? { '@type': 'WebPage', '@id': url } : undefined,
+    articleBody
+  };
+  if (about) schema.about = about;
+  return schema;
 }
 
 function buildFAQ(url?: string, content?: string) {
-  // Very lightweight Q&A detection: lines starting with Q: / A:
-  const lines = toPlain(content || '').split(/\n+/);
-  const pairs: Array<{ q: string; a: string }> = [];
-  let q: string | null = null;
-  for (const line of lines) {
-    if (/^q[:\-]/i.test(line)) {
-      q = line.replace(/^q[:\-]\s*/i, '');
-    } else if (/^a[:\-]/i.test(line)) {
-      const a = line.replace(/^a[:\-]\s*/i, '');
-      if (q) {
-        pairs.push({ q, a });
-        q = null;
-      }
-    }
-  }
-  const mainEntity = pairs.map(p => ({
-    '@type': 'Question',
-    name: p.q,
-    acceptedAnswer: { '@type': 'Answer', text: p.a }
-  }));
-  const schema: any = {
-    '@context': 'https://schema.org',
-    '@type': 'FAQPage',
-    mainEntity
-  };
-  if (url) schema.mainEntityOfPage = { '@type': 'WebPage', '@id': url };
-  return schema;
+  // Very lightweight Q&A detection: lines starting with Q: / A:
+  const lines = toPlain(content || '').split(/\n+/);
+  const pairs: Array<{ q: string; a: string }> = [];
+  let q: string | null = null;
+  for (const line of lines) {
+    if (/^q[:\-]/i.test(line)) {
+      q = line.replace(/^q[:\-]\s*/i, '');
+    } else if (/^a[:\-]/i.test(line)) {
+      const a = line.replace(/^a[:\-]\s*/i, '');
+      if (q) {
+        pairs.push({ q, a });
+        q = null;
+      }
+    }
+  }
+  const mainEntity = pairs.map(p => ({
+    '@type': 'Question',
+    name: p.q,
+    acceptedAnswer: { '@type': 'Answer', text: p.a }
+  }));
+  const schema: any = {
+    '@context': 'https://schema.org',
+    '@type': 'FAQPage',
+    mainEntity
+  };
+  if (url) schema.mainEntityOfPage = { '@type': 'WebPage', '@id': url };
+  return schema;
 }
 
 function buildProduct(url?: string, content?: string, acceptedEntities?: string[]) {
-  const description = toPlain(content || '');
-  const name = pickHeadline(content) || 'Product';
-  const schema: any = {
-    '@context': 'https://schema.org',
-    '@type': 'Product',
-    name,
-    description
-  };
-  if (Array.isArray(acceptedEntities) && acceptedEntities.length) {
-    schema.brand = { '@type': 'Brand', name: acceptedEntities[0] };
-  }
-  if (url) schema.mainEntityOfPage = { '@type': 'WebPage', '@id': url };
-  return schema;
+  const description = toPlain(content || '');
+  const name = pickHeadline(content) || 'Product';
+  const schema: any = {
+    '@context': 'https://schema.org',
+    '@type': 'Product',
+    name,
+    description
+  };
+  if (Array.isArray(acceptedEntities) && acceptedEntities.length) {
+    schema.brand = { '@type': 'Brand', name: acceptedEntities[0] };
+  }
+  if (url) schema.mainEntityOfPage = { '@type': 'WebPage', '@id': url };
+  return schema;
 }
 
 function buildHowTo(url?: string, content?: string) {
-  const lines = toPlain(content || '').split(/\n+/);
-  const steps = lines
-    .map(l => l.trim())
-    .filter(l => /^\d+\./.test(l))
-    .map(l => l.replace(/^\d+\.\s*/, ''))
-    .map(text => ({ '@type': 'HowToStep', text }));
-  const name = pickHeadline(content) || 'HowTo';
-  const schema: any = {
-    '@context': 'https://schema.org',
-    '@type': 'HowTo',
-    name,
-    step: steps
-  };
-  if (url) schema.mainEntityOfPage = { '@type': 'WebPage', '@id': url };
-  return schema;
+  const lines = toPlain(content || '').split(/\n+/);
+  const steps = lines
+    .map(l => l.trim())
+    .filter(l => /^\d+\./.test(l))
+    .map(l => l.replace(/^\d+\.\s*/, ''))
+    .map(text => ({ '@type': 'HowToStep', text }));
+  const name = pickHeadline(content) || 'HowTo';
+  const schema: any = {
+    '@context': 'https://schema.org',
+    '@type': 'HowTo',
+    name,
+    step: steps
+  };
+  if (url) schema.mainEntityOfPage = { '@type': 'WebPage', '@id': url };
+  return schema;
 }
 
 function stringifyImplementation(obj: unknown): string {
-  const json = JSON.stringify(obj, null, 2);
-  return `<script type="application/ld+json">\n${json}\n</script>`;
+  const json = JSON.stringify(obj, null, 2);
+  return `<script type="application/ld+json">\n${json}\n</script>`;
 }
 
 // Simple structural validation and type-specific checks
 function quickValidate(obj: any): { valid: boolean; issues: Array<{ path?: string; message: string }> } {
-  const issues: Array<{ path?: string; message: string }> = [];
-  if (!obj || typeof obj !== 'object') {
-    return { valid: false, issues: [{ message: 'Schema must be an object' }] };
-  }
-  if (obj['@context'] !== 'https://schema.org') {
-    issues.push({ path: '@context', message: 'Missing or invalid @context (https://schema.org)' });
-  }
-  if (!obj['@type']) {
-    issues.push({ path: '@type', message: 'Missing @type' });
-  }
-  const type = String(obj['@type'] || '').toLowerCase();
-  if (type === 'article') {
-    if (!obj.headline) issues.push({ path: 'headline', message: 'Missing headline' });
-    if (!obj.datePublished) issues.push({ path: 'datePublished', message: 'Missing datePublished' });
-    if (!obj.articleBody || !String(obj.articleBody).trim()) {
-      issues.push({ path: 'articleBody', message: 'Missing articleBody' });
-    }
-  } else if (type === 'faqpage') {
-    if (!Array.isArray(obj.mainEntity) || obj.mainEntity.length === 0) {
-      issues.push({ path: 'mainEntity', message: 'FAQ requires at least one Q/A' });
-    }
-  } else if (type === 'product') {
-    if (!obj.name) issues.push({ path: 'name', message: 'Missing product name' });
-    if (!obj.description) issues.push({ path: 'description', message: 'Missing product description' });
-  } else if (type === 'howto') {
-    if (!Array.isArray(obj.step) || obj.step.length === 0) {
-      issues.push({ path: 'step', message: 'HowTo requires at least one step' });
-    }
-  }
-  return { valid: issues.length === 0, issues };
+  const issues: Array<{ path?: string; message: string }> = [];
+  if (!obj || typeof obj !== 'object') {
+    return { valid: false, issues: [{ message: 'Schema must be an object' }] };
+  }
+  if (obj['@context'] !== 'https://schema.org') {
+    issues.push({ path: '@context', message: 'Missing or invalid @context (https://schema.org)' });
+  }
+  if (!obj['@type']) {
+    issues.push({ path: '@type', message: 'Missing @type' });
+  }
+  const type = String(obj['@type'] || '').toLowerCase();
+  if (type === 'article') {
+    if (!obj.headline) issues.push({ path: 'headline', message: 'Missing headline' });
+    if (!obj.datePublished) issues.push({ path: 'datePublished', message: 'Missing datePublished' });
+    if (!obj.articleBody || !String(obj.articleBody).trim()) {
+      issues.push({ path: 'articleBody', message: 'Missing articleBody' });
+    }
+  } else if (type === 'faqpage') {
+    if (!Array.isArray(obj.mainEntity) || obj.mainEntity.length === 0) {
+      issues.push({ path: 'mainEntity', message: 'FAQ requires at least one Q/A' });
+    }
+  } else if (type === 'product') {
+    if (!obj.name) issues.push({ path: 'name', message: 'Missing product name' });
+    if (!obj.description) issues.push({ path: 'description', message: 'Missing product description' });
+  } else if (type === 'howto') {
+    if (!Array.isArray(obj.step) || obj.step.length === 0) {
+      issues.push({ path: 'step', message: 'HowTo requires at least one step' });
+    }
+  }
+  return { valid: issues.length === 0, issues };
 }
 
 async function validateWithFunction(supabase: any, schema: any) {
-  try {
-    const { data, error } = await supabase.functions.invoke('schema-validator', {
-      body: { schema }
-    });
-    if (error) throw error;
-    return data?.output || data || { valid: true, issues: [] };
-  } catch {
-    // If validator function is unavailable, fall back to quick validation
-    return quickValidate(schema);
-  }
+  try {
+    const { data, error } = await supabase.functions.invoke('schema-validator', {
+      body: { schema }
+    });
+    if (error) throw error;
+    return data?.output || data || { valid: true, issues: [] };
+  } catch {
+    // If validator function is unavailable, fall back to quick validation
+    return quickValidate(schema);
+  }
 }
 
 async function runLLM(url: string, contentType: string, pageContent: string, geminiApiKey: string) {
-  const schemas: Record<string, string> = {
-    Article: `{
-      "@context": "https://schema.org",
-      "@type": "Article",
-      "headline": "string",
-      "author": { "@type": "Person", "name": "string" },
-      "datePublished": "string",
-      "image": "string",
-      "publisher": { "@type": "Organization", "name": "string", "logo": { "@type": "ImageObject", "url": "string" } }
-    }`,
-    FAQPage: `{
-      "@context": "https://schema.org",
-      "@type": "FAQPage",
-      "mainEntity": [ { "@type": "Question", "name": "string", "acceptedAnswer": { "@type": "Answer", "text": "string" } } ]
-    }`,
-    HowTo: `{
-      "@context": "https://schema.org",
-      "@type": "HowTo",
-      "name": "string",
-      "totalTime": "string",
-      "step": [ { "@type": "HowToStep", "text": "string", "name": "string" } ]
-    }`,
-    Product: `{
-      "@context": "https://schema.org",
-      "@type": "Product",
-      "name": "string",
-      "description": "string"
-    }`
-  };
-  const prompt = `You are an expert in SEO and structured data. Generate valid Schema.org JSON-LD for the page.
+  const schemas: Record<string, string> = {
+    Article: `{
+      "@context": "https://schema.org",
+      "@type": "Article",
+      "headline": "string",
+      "author": { "@type": "Person", "name": "string" },
+      "datePublished": "string",
+      "image": "string",
+      "publisher": { "@type": "Organization", "name": "string", "logo": { "@type": "ImageObject", "url": "string" } }
+    }`,
+    FAQPage: `{
+      "@context": "https://schema.org",
+      "@type": "FAQPage",
+      "mainEntity": [ { "@type": "Question", "name": "string", "acceptedAnswer": { "@type": "Answer", "text": "string" } } ]
+    }`,
+    HowTo: `{
+      "@context": "https://schema.org",
+      "@type": "HowTo",
+      "name": "string",
+      "totalTime": "string",
+      "step": [ { "@type": "HowToStep", "text": "string", "name": "string" } ]
+    }`,
+    Product: `{
+      "@context": "https://schema.org",
+      "@type": "Product",
+      "name": "string",
+      "description": "string"
+    }`
+  };
+  const prompt = `You are an expert in SEO and structured data. Generate valid Schema.org JSON-LD for the page.
 
 URL: ${url}
 Requested Type: ${contentType}
@@ -199,170 +199,151 @@
 
 Strictly return a single JSON object inside a \`\`\`json block matching this shape:\n\n\`\`\`json\n${schemas[contentType] || schemas['Article']}\n\`\`\``;
 
-  const res = await fetch(`https://generativelanguage.googleapis.com/v1beta/models/gemini-2.0-flash-exp:generateContent?key=${geminiApiKey}`, {
-    method: 'POST',
-    headers: { 'Content-Type': 'application/json' },
-    body: JSON.stringify({
-      contents: [{ parts: [{ text: prompt }] }],
-      generationConfig: { temperature: 0.2, maxOutputTokens: 4096, topP: 0.8, topK: 40 }
-    })
-  });
-  if (!res.ok) {
-    const t = await res.text().catch(() => '');
-    throw new Error(`LLM error ${res.status}: ${t.slice(0, 200)}`);
-  }
-  const data = await res.json();
-  const text: string = data?.candidates?.[0]?.content?.parts?.[0]?.text || '';
-  const m = text.match(/```json\s*([\s\S]*?)\s*```/);
-  if (!m || !m[1]) throw new Error('No JSON block found in LLM response');
-  const parsed = JSON.parse(m[1]);
-  return parsed;
+  const res = await fetch(`https://generativelanguage.googleapis.com/v1beta/models/gemini-2.0-flash-exp:generateContent?key=${geminiApiKey}`, {
+    method: 'POST',
+    headers: { 'Content-Type': 'application/json' },
+    body: JSON.stringify({
+      contents: [{ parts: [{ text: prompt }] }],
+      generationConfig: { temperature: 0.2, maxOutputTokens: 4096, topP: 0.8, topK: 40 }
+    })
+  });
+  if (!res.ok) {
+    const t = await res.text().catch(() => '');
+    throw new Error(`LLM error ${res.status}: ${t.slice(0, 200)}`);
+  }
+  const data = await res.json();
+  const text: string = data?.candidates?.[0]?.content?.parts?.[0]?.text || '';
+  const m = text.match(/```json\s*([\s\S]*?)\s*```/);
+  if (!m || !m[1]) throw new Error('No JSON block found in LLM response');
+  const parsed = JSON.parse(m[1]);
+  return parsed;
 }
 
 Deno.serve(async (req) => {
-  if (req.method === 'OPTIONS') return new Response('ok', { headers: corsHeaders });
-  try {
-    const body = await req.json().catch(() => ({}));
-    const {
-      projectId,
-      url,
-      contentType = 'Article',
-      content = '',
-      acceptedEntities,
-      mode = 'auto' // 'auto' | 'lean' | 'rich' | 'auto_no_llm'
-    } = body || {};
-
-    const supabase = createClient(Deno.env.get('SUPABASE_URL')!, Deno.env.get('SUPABASE_SERVICE_ROLE_KEY')!);
-    let runId: string | null = null;
-    const logRun = async (status: 'running' | 'completed' | 'error', payload?: any, errMsg?: string) => {
-      try {
-        if (!projectId) return;
-        if (!runId && status === 'running') {
-          const { data, error } = await supabase.from('tool_runs').insert({
-            project_id: projectId,
-            tool_name: 'schema-generator',
-            input_payload: { url, contentType, mode, hasContent: !!content, contentLength: content?.length || 0 },
-            status: 'running',
-            created_at: new Date().toISOString()
-          }).select('id').single();
-          if (!error) runId = data?.id || null;
-        } else if (runId && status !== 'running') {
-          await supabase.from('tool_runs').update({
-            status,
-            completed_at: new Date().toISOString(),
-            output_payload: errMsg ? { error: errMsg } : (payload || null),
-            error_message: errMsg || null
-          }).eq('id', runId);
-        }
-      } catch {}
-    };
-
-    await logRun('running');
-
-    // If no explicit content provided, try fetching from the URL
-    let pageContent = content;
-    if (!pageContent && url) {
-      try {
-        const res = await fetch(url);
-        if (res.ok) {
-          pageContent = await res.text();
-        }
-      } catch {}
-    }
-
-    let schema: any;
-    const typeNorm = String(contentType || 'Article').replace(/\s+/g, '').toLowerCase();
-    let built: any;
-    if (typeNorm.includes('faq')) {
-      built = buildFAQ(url, pageContent);
-    } else if (typeNorm.includes('product')) {
-<<<<<<< HEAD
-      built = buildProduct(url, pageContent, acceptedEntities);
-    } else if (typeNorm.includes('howto')) {
-      built = buildHowTo(url, pageContent);
-=======
-      schema = buildProduct(url, content, acceptedEntities);
-    } else if (typeNorm.includes('howto')) {
-      schema = buildHowTo(url, content);
->>>>>>> d1e41d6f
-    } else {
-      built = buildArticle(url, pageContent, acceptedEntities);
-    }
-
-    // Validate lean candidate
-    let validatorResult = await validateWithFunction(supabase, built);
-    const leanOk = !!validatorResult?.valid;
-
-    const allowLLM = mode === 'rich' || mode === 'auto';
-    const disallowLLM = mode === 'lean' || mode === 'auto_no_llm';
-    let usedPath: 'lean' | 'rich' | 'lean_fallback' = 'lean';
-
-    // Decide if we should try LLM fallback
-    const geminiKey = Deno.env.get('GEMINI_API_KEY');
-    const needsFallback = !leanOk || (typeNorm.includes('faq') && (!built.mainEntity || built.mainEntity.length === 0));
-    schema = built;
-    if (!disallowLLM && allowLLM && geminiKey && needsFallback) {
-      try {
-        const llmType = typeNorm.includes('faq')
-          ? 'FAQPage'
-          : typeNorm.includes('product')
-            ? 'Product'
-            : typeNorm.includes('howto')
-              ? 'HowTo'
-              : 'Article';
-        const llmSchema = await runLLM(url || '', llmType, content || '', geminiKey);
-        const llmValidation = await validateWithFunction(supabase, llmSchema);
-        if (llmValidation?.valid) {
-          schema = llmSchema;
-          validatorResult = llmValidation;
-          usedPath = 'rich';
-        } else {
-          usedPath = leanOk ? 'lean' : 'lean_fallback';
-        }
-      } catch {
-        schema = built;
-        usedPath = leanOk ? 'lean' : 'lean_fallback';
-      }
-    } else {
-      schema = built;
-      usedPath = leanOk ? 'lean' : 'lean_fallback';
-    }
-
-    const implementation = stringifyImplementation(schema);
-    const response = {
-<<<<<<< HEAD
-      schema,
-      implementation,
-      schemaType: schema['@type'] || contentType,
-      valid: !!validatorResult?.valid,
-      issues: Array.isArray(validatorResult?.issues) ? validatorResult.issues : [],
-      modeUsed: usedPath,
-      instructions: [
-        'Copy the <script type="application/ld+json"> block and paste it into the <head> or before the closing </body>.',
-        'In WordPress or other CMSs, use a header or footer script area or theme template.',
-        'Include only one schema block per page.'
-      ]
-=======
-      success: true,
-      output: {
-        schema,
-        implementation,
-        schemaType: schema['@type'] || contentType,
-        valid: !!validatorResult?.valid,
-        issues: Array.isArray(validatorResult?.issues) ? validatorResult.issues : [],
-        modeUsed: usedPath,
-        instructions: 'Copy the <script type="application/ld+json"> block and paste it into the <head> or just before </body> of the page you want to mark up. Use one schema block per page.'
-      }
->>>>>>> d1e41d6f
-    };
-    await logRun('completed', response, null);
-    return new Response(JSON.stringify(ok(response)), { headers: { ...corsHeaders, 'Content-Type': 'application/json' } });
-  } catch (err) {
-    const msg = err instanceof Error ? err.message : 'Unknown error';
-    await logRun('error', null, msg);
-    return new Response(JSON.stringify(fail(msg)), {
-      status: 500,
-      headers: { ...corsHeaders, 'Content-Type': 'application/json' }
-    });
-  }
+  if (req.method === 'OPTIONS') return new Response('ok', { headers: corsHeaders });
+  try {
+    const body = await req.json().catch(() => ({}));
+    const {
+      projectId,
+      url,
+      contentType = 'Article',
+      content = '',
+      acceptedEntities,
+      mode = 'auto' // 'auto' | 'lean' | 'rich' | 'auto_no_llm'
+    } = body || {};
+
+    const supabase = createClient(Deno.env.get('SUPABASE_URL')!, Deno.env.get('SUPABASE_SERVICE_ROLE_KEY')!);
+    let runId: string | null = null;
+    const logRun = async (status: 'running' | 'completed' | 'error', payload?: any, errMsg?: string) => {
+      try {
+        if (!projectId) return;
+        if (!runId && status === 'running') {
+          const { data, error } = await supabase.from('tool_runs').insert({
+            project_id: projectId,
+            tool_name: 'schema-generator',
+            input_payload: { url, contentType, mode, hasContent: !!content, contentLength: content?.length || 0 },
+            status: 'running',
+            created_at: new Date().toISOString()
+          }).select('id').single();
+          if (!error) runId = data?.id || null;
+        } else if (runId && status !== 'running') {
+          await supabase.from('tool_runs').update({
+            status,
+            completed_at: new Date().toISOString(),
+            output_payload: errMsg ? { error: errMsg } : (payload || null),
+            error_message: errMsg || null
+          }).eq('id', runId);
+        }
+      } catch {}
+    };
+
+    await logRun('running');
+
+    // If no explicit content provided, try fetching from the URL
+    let pageContent = content;
+    if (!pageContent && url) {
+      try {
+        const res = await fetch(url);
+        if (res.ok) {
+          pageContent = await res.text();
+        }
+      } catch {}
+    }
+
+    let schema: any;
+    const typeNorm = String(contentType || 'Article').replace(/\s+/g, '').toLowerCase();
+    let built: any;
+    if (typeNorm.includes('faq')) {
+      built = buildFAQ(url, pageContent);
+    } else if (typeNorm.includes('product')) {
+      built = buildProduct(url, pageContent, acceptedEntities);
+    } else if (typeNorm.includes('howto')) {
+      built = buildHowTo(url, pageContent);
+    } else {
+      built = buildArticle(url, pageContent, acceptedEntities);
+    }
+
+    // Validate lean candidate
+    let validatorResult = await validateWithFunction(supabase, built);
+    const leanOk = !!validatorResult?.valid;
+
+    const allowLLM = mode === 'rich' || mode === 'auto';
+    const disallowLLM = mode === 'lean' || mode === 'auto_no_llm';
+    let usedPath: 'lean' | 'rich' | 'lean_fallback' = 'lean';
+
+    // Decide if we should try LLM fallback
+    const geminiKey = Deno.env.get('GEMINI_API_KEY');
+    const needsFallback = !leanOk || (typeNorm.includes('faq') && (!built.mainEntity || built.mainEntity.length === 0));
+    schema = built;
+    if (!disallowLLM && allowLLM && geminiKey && needsFallback) {
+      try {
+        const llmType = typeNorm.includes('faq')
+          ? 'FAQPage'
+          : typeNorm.includes('product')
+            ? 'Product'
+            : typeNorm.includes('howto')
+              ? 'HowTo'
+              : 'Article';
+        const llmSchema = await runLLM(url || '', llmType, content || '', geminiKey);
+        const llmValidation = await validateWithFunction(supabase, llmSchema);
+        if (llmValidation?.valid) {
+          schema = llmSchema;
+          validatorResult = llmValidation;
+          usedPath = 'rich';
+        } else {
+          usedPath = leanOk ? 'lean' : 'lean_fallback';
+        }
+      } catch {
+        schema = built;
+        usedPath = leanOk ? 'lean' : 'lean_fallback';
+      }
+    } else {
+      schema = built;
+      usedPath = leanOk ? 'lean' : 'lean_fallback';
+    }
+
+    const implementation = stringifyImplementation(schema);
+    const response = {
+      schema,
+      implementation,
+      schemaType: schema['@type'] || contentType,
+      valid: !!validatorResult?.valid,
+      issues: Array.isArray(validatorResult?.issues) ? validatorResult.issues : [],
+      modeUsed: usedPath,
+      instructions: [
+        'Copy the <script type="application/ld+json"> block and paste it into the <head> or before the closing </body>.',
+        'In WordPress or other CMSs, use a header or footer script area or theme template.',
+        'Include only one schema block per page.'
+      ]
+    };
+    await logRun('completed', response, null);
+    return new Response(JSON.stringify(ok(response)), { headers: { ...corsHeaders, 'Content-Type': 'application/json' } });
+  } catch (err) {
+    const msg = err instanceof Error ? err.message : 'Unknown error';
+    await logRun('error', null, msg);
+    return new Response(JSON.stringify(fail(msg)), {
+      status: 500,
+      headers: { ...corsHeaders, 'Content-Type': 'application/json' }
+    });
+  }
 });